--- conflicted
+++ resolved
@@ -4,13 +4,8 @@
 import time
 
 
-<<<<<<< HEAD
 _version = "1.1.dev%s" % int(time.time())
-_packages = find_packages(exclude=["*.tests", "*.tests.*", "tests.*", "tests"])
-=======
-_version = "0.1.%s.dev" % int(time.time())
 _packages = find_packages(exclude=["*.tests", "*.tests.*", "tests.*", "tests", "example"])
->>>>>>> 443c3fd0
     
 # common dependencies
 _install_requires = [
